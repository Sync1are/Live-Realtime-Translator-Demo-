const { app, BrowserWindow, ipcMain } = require('electron');
const path = require('path');

// Import services
const NotificationService = require('./services/NotificationService');
const TaskScheduler = require('./services/TaskScheduler');
const EndOfDayService = require('./services/EndOfDayService');
const SettingsManager = require('./services/SettingsManager');
const InboxManager = require('./services/InboxManager');
const PomodoroService = require('./services/PomodoroService');
const TimerService = require('./services/TimerService');
<<<<<<< HEAD
const AnalyticsService = require('./services/AnalyticsService');
=======
const GamificationService = require('./services/GamificationService');
>>>>>>> ebdce0a2

// Service instances
let mainWindow;
let notificationService;
let taskScheduler;
let endOfDayService;
let settingsManager;
let inboxManager;
let pomodoroService;
let timerService;
<<<<<<< HEAD
let analyticsService;
=======
let gamificationService;
>>>>>>> ebdce0a2

/**
 * Create the main application window
 */
function createWindow() {
  mainWindow = new BrowserWindow({
    width: 1200,
    height: 800,
    webPreferences: {
      nodeIntegration: false,
      contextIsolation: true,
      preload: path.join(__dirname, 'preload.js')
    }
  });

  // Load a simple HTML page (to be created)
  mainWindow.loadFile(path.join(__dirname, 'index.html'));

  // Open DevTools in development
  if (process.argv.includes('--debug')) {
    mainWindow.webContents.openDevTools();
  }

  mainWindow.on('closed', () => {
    mainWindow = null;
  });
}

/**
 * Initialize all services
 */
async function initializeServices() {
  try {
    // Initialize settings manager first
    settingsManager = new SettingsManager();
    await settingsManager.initialize();

    // Initialize notification service
    notificationService = new NotificationService();
    await notificationService.initialize();

    // Apply settings to notification service
    const notificationSettings = settingsManager.getNotificationSettings();
    notificationService.updateSettings(notificationSettings);

    // Initialize task scheduler
    taskScheduler = new TaskScheduler(notificationService);
    taskScheduler.initialize();

    // Initialize end-of-day service
    endOfDayService = new EndOfDayService(notificationService);
    const eodSettings = settingsManager.getAll().endOfDay;
    endOfDayService.initialize(eodSettings);

    // Initialize inbox manager
    inboxManager = new InboxManager();
    await inboxManager.initialize();

    // Initialize Pomodoro service
    pomodoroService = new PomodoroService(notificationService);
    const pomodoroSettings = settingsManager.getPomodoroSettings();
    pomodoroService.initialize(pomodoroSettings);

    // Initialize Timer service
    timerService = new TimerService(notificationService);
    const timerSettings = settingsManager.getTimerSettings();
    await timerService.initialize(timerSettings);

<<<<<<< HEAD
    // Initialize Analytics service
    analyticsService = new AnalyticsService(timerService, taskScheduler, endOfDayService);
    await analyticsService.initialize();
=======
    // Initialize Gamification service
    gamificationService = new GamificationService();
    await gamificationService.initialize();
>>>>>>> ebdce0a2

    // Set up event listeners
    setupEventListeners();

    console.log('All services initialized successfully');
  } catch (error) {
    console.error('Failed to initialize services:', error);
    throw error;
  }
}

/**
 * Set up event listeners between services
 */
function setupEventListeners() {
  // Notification service events
  notificationService.on('notificationClicked', handleNotificationClick);
  notificationService.on('notificationAction', handleNotificationAction);
  notificationService.on('notificationError', (error) => {
    console.error('Notification error:', error);
  });

  // Settings manager events
  settingsManager.on('notificationSettingsUpdated', (settings) => {
    notificationService.updateSettings(settings);
  });

  settingsManager.on('endOfDayTimeChanged', (time) => {
    endOfDayService.updateSummaryTime(time);
  });

  // End-of-day service events
  endOfDayService.on('inboxEntryCreated', async (entry) => {
    await inboxManager.addItem(entry);
  });

  endOfDayService.on('summarySent', (summary) => {
    console.log('Daily summary sent:', summary);
  });

  // Task scheduler events
  taskScheduler.on('reminderSent', (task) => {
    console.log('Reminder sent for task:', task.title);
  });

  taskScheduler.on('overdueSent', ({ task, minutesOverdue }) => {
    console.log(`Overdue alert sent for task: ${task.title} (${minutesOverdue} min overdue)`);
  });

  taskScheduler.on('taskStatusUpdated', ({ taskId, status, task }) => {
    if (status === 'completed' && task) {
      analyticsService.recordCompletedTask(task);
    }
  });

  // Pomodoro service events
  pomodoroService.on('workSessionStarted', (data) => {
    timerService.startFocusSession(data.taskId, true);
    if (mainWindow) {
      mainWindow.webContents.send('pomodoro-work-started', data);
    }
  });

  pomodoroService.on('breakSessionStarted', (data) => {
    timerService.startBreakSession(true, data.isLongBreak);
    if (mainWindow) {
      mainWindow.webContents.send('pomodoro-break-started', data);
    }
  });

  pomodoroService.on('sessionCompleted', (data) => {
    if (mainWindow) {
      mainWindow.webContents.send('pomodoro-session-completed', data);
    }
  });

  pomodoroService.on('timerTick', (data) => {
    if (mainWindow) {
      mainWindow.webContents.send('pomodoro-timer-tick', data);
    }
  });

  // Timer service events
  timerService.on('focusSessionEnded', (session) => {
    endOfDayService.addFocusTime(session.durationMinutes);
  });

  timerService.on('breakSessionEnded', (session) => {
    endOfDayService.addBreakTime(session.durationMinutes);
  });

  // Settings manager events for Pomodoro and Timer
  settingsManager.on('pomodoroSettingsUpdated', (settings) => {
    pomodoroService.updateSettings(settings);
  });

  settingsManager.on('timerSettingsUpdated', (settings) => {
    timerService.updateSettings(settings);
  });

  settingsManager.on('pomodoroEnabledChanged', (enabled) => {
    if (enabled) {
      pomodoroService.enable();
    } else {
      pomodoroService.disable();
    }
  });
}

/**
 * Handle notification click events
 */
function handleNotificationClick(event) {
  const { type, data } = event;
  
  // Bring app to focus
  if (mainWindow) {
    if (mainWindow.isMinimized()) mainWindow.restore();
    mainWindow.focus();
  }

  // Send to renderer process
  if (mainWindow) {
    mainWindow.webContents.send('notification-clicked', { type, data });
  }

  console.log('Notification clicked:', type);
}

/**
 * Handle notification action events
 */
function handleNotificationAction(event) {
  const { type, action, data } = event;

  switch (action.type) {
    case 'startNow':
      handleStartTaskNow(data.taskId);
      break;
    
    case 'snooze':
      handleSnoozeTask(data.taskId);
      break;
    
    case 'extend':
      handleExtendTask(data.taskId);
      break;
    
    case 'complete':
      handleCompleteTask(data.taskId);
      break;
    
    case 'viewDetails':
      handleViewDetails(data);
      break;
    
    default:
      console.log('Unhandled action:', action.type);
  }
}

/**
 * Handle "Start Now" action
 */
function handleStartTaskNow(taskId) {
  console.log('Starting task now:', taskId);
  
  // Update task status to in_progress
  taskScheduler.updateTaskStatus(taskId, 'in_progress');
  
  // Notify renderer
  if (mainWindow) {
    mainWindow.webContents.send('task-action', {
      action: 'start',
      taskId
    });
  }
}

/**
 * Handle snooze task action
 */
function handleSnoozeTask(taskId) {
  console.log('Snoozing task:', taskId);
  
  const task = taskScheduler.getTask(taskId);
  if (task) {
    // Reschedule reminder for 5 minutes from now
    const snoozeMinutes = settingsManager.getAll().reminders.snoozeMinutes;
    const newStartTime = new Date(Date.now() + snoozeMinutes * 60 * 1000);
    
    task.startTime = newStartTime.toISOString();
    taskScheduler.addTask(task);
  }
}

/**
 * Handle extend task action
 */
function handleExtendTask(taskId) {
  console.log('Extending task:', taskId);
  
  const task = taskScheduler.getTask(taskId);
  if (task) {
    // Add 15 minutes to estimated time
    task.estimatedMinutes = (task.estimatedMinutes || 30) + 15;
    taskScheduler.addTask(task);
  }
  
  if (mainWindow) {
    mainWindow.webContents.send('task-action', {
      action: 'extend',
      taskId
    });
  }
}

/**
 * Handle complete task action
 */
function handleCompleteTask(taskId) {
  console.log('Completing task:', taskId);
  
  taskScheduler.updateTaskStatus(taskId, 'completed');
  endOfDayService.incrementTasksCompleted();
  
  if (mainWindow) {
    mainWindow.webContents.send('task-action', {
      action: 'complete',
      taskId
    });
  }
}

/**
 * Handle view details action
 */
function handleViewDetails(data) {
  console.log('Viewing details:', data);
  
  if (mainWindow) {
    mainWindow.webContents.send('show-details', data);
  }
}

/**
 * Set up IPC handlers for renderer process communication
 */
function setupIpcHandlers() {
  // Task management
  ipcMain.handle('add-task', async (event, task) => {
    taskScheduler.addTask(task);
    return { success: true };
  });

  ipcMain.handle('remove-task', async (event, taskId) => {
    taskScheduler.removeTask(taskId);
    return { success: true };
  });

  ipcMain.handle('update-task-status', async (event, taskId, status) => {
    taskScheduler.updateTaskStatus(taskId, status);
    return { success: true };
  });

  ipcMain.handle('get-all-tasks', async () => {
    return taskScheduler.getAllTasks();
  });

  // Settings management
  ipcMain.handle('get-settings', async () => {
    return settingsManager.getAll();
  });

  ipcMain.handle('update-notification-settings', async (event, settings) => {
    await settingsManager.updateNotificationSettings(settings);
    return { success: true };
  });

  ipcMain.handle('set-task-reminders', async (event, enabled) => {
    await settingsManager.setTaskReminders(enabled);
    return { success: true };
  });

  ipcMain.handle('set-overdue-alerts', async (event, enabled) => {
    await settingsManager.setOverdueAlerts(enabled);
    return { success: true };
  });

  ipcMain.handle('set-end-of-day-summary', async (event, enabled) => {
    await settingsManager.setEndOfDaySummary(enabled);
    return { success: true };
  });

  ipcMain.handle('set-quiet-hours', async (event, config) => {
    await settingsManager.setQuietHours(config);
    return { success: true };
  });

  ipcMain.handle('set-end-of-day-time', async (event, time) => {
    await settingsManager.setEndOfDayTime(time);
    return { success: true };
  });

  // End-of-day service
  ipcMain.handle('get-daily-stats', async () => {
    return endOfDayService.getDailyStats();
  });

  ipcMain.handle('trigger-summary', async () => {
    await endOfDayService.triggerSummary();
    return { success: true };
  });

  ipcMain.handle('update-daily-stats', async (event, stats) => {
    endOfDayService.updateDailyStats(stats);
    return { success: true };
  });

  // Inbox management
  ipcMain.handle('get-inbox-items', async () => {
    return inboxManager.getAllItems();
  });

  ipcMain.handle('get-unread-count', async () => {
    return inboxManager.getUnreadCount();
  });

  ipcMain.handle('mark-as-read', async (event, itemId) => {
    await inboxManager.markAsRead(itemId);
    return { success: true };
  });

  ipcMain.handle('mark-all-as-read', async () => {
    await inboxManager.markAllAsRead();
    return { success: true };
  });

  ipcMain.handle('delete-inbox-item', async (event, itemId) => {
    await inboxManager.deleteItem(itemId);
    return { success: true };
  });

  // Notification testing
  ipcMain.handle('test-notification', async (event, type) => {
    switch (type) {
      case 'reminder':
        await notificationService.sendTaskReminder({
          id: 'test-task',
          title: 'Test Task - Review documents'
        });
        break;
      
      case 'overdue':
        await notificationService.sendOverdueAlert({
          id: 'test-task',
          title: 'Test Task - Complete report'
        }, 15);
        break;
      
      case 'summary':
        await notificationService.sendEndOfDaySummary({
          tasksCompleted: 5,
          focusTime: 120,
          breakTime: 30,
          streak: 7,
          pendingRollovers: 2
        });
        break;
    }
    return { success: true };
  });

  // Pomodoro management
  ipcMain.handle('pomodoro-enable', async () => {
    await settingsManager.setPomodoroEnabled(true);
    return { success: true };
  });

  ipcMain.handle('pomodoro-disable', async () => {
    await settingsManager.setPomodoroEnabled(false);
    return { success: true };
  });

  ipcMain.handle('pomodoro-update-settings', async (event, settings) => {
    await settingsManager.updatePomodoroSettings(settings);
    return { success: true };
  });

  ipcMain.handle('pomodoro-get-settings', async () => {
    return pomodoroService.getSettings();
  });

  ipcMain.handle('pomodoro-start-work', async (event, taskId) => {
    pomodoroService.startWorkSession(taskId);
    return { success: true };
  });

  ipcMain.handle('pomodoro-start-break', async (event, isLongBreak) => {
    pomodoroService.startBreakSession(isLongBreak);
    return { success: true };
  });

  ipcMain.handle('pomodoro-pause', async () => {
    pomodoroService.pause();
    return { success: true };
  });

  ipcMain.handle('pomodoro-resume', async () => {
    pomodoroService.resume();
    return { success: true };
  });

  ipcMain.handle('pomodoro-skip', async () => {
    pomodoroService.skip();
    return { success: true };
  });

  ipcMain.handle('pomodoro-extend', async (event, minutes) => {
    pomodoroService.extend(minutes);
    return { success: true };
  });

  ipcMain.handle('pomodoro-get-status', async () => {
    return pomodoroService.getStatus();
  });

  ipcMain.handle('pomodoro-get-upcoming-cycles', async (event, count) => {
    return pomodoroService.getUpcomingCycles(count || 5);
  });

  // Timer management
  ipcMain.handle('timer-start-focus', async (event, taskId) => {
    timerService.startFocusSession(taskId, false);
    return { success: true };
  });

  ipcMain.handle('timer-start-break', async () => {
    timerService.startBreakSession(false, false);
    return { success: true };
  });

  ipcMain.handle('timer-end-session', async () => {
    timerService.endCurrentSession();
    return { success: true };
  });

  ipcMain.handle('timer-get-current-session', async () => {
    return timerService.getCurrentSession();
  });

  ipcMain.handle('timer-get-analytics', async (event, startDate, endDate) => {
    return timerService.getAnalytics(startDate, endDate);
  });

  ipcMain.handle('timer-get-history', async (event, limit, offset) => {
    return timerService.getHistory(limit, offset);
  });

  ipcMain.handle('timer-update-settings', async (event, settings) => {
    await settingsManager.updateTimerSettings(settings);
    return { success: true };
  });

  ipcMain.handle('timer-get-settings', async () => {
    return timerService.getSettings();
  });

<<<<<<< HEAD
  // Analytics management
  ipcMain.handle('analytics-get-daily-dashboard', async (event, date) => {
    return analyticsService.getDailyDashboard(date);
  });

  ipcMain.handle('analytics-get-weekly-dashboard', async (event, weekStartDate) => {
    return analyticsService.getWeeklyDashboard(weekStartDate);
  });

  ipcMain.handle('analytics-set-daily-goals', async (event, goals) => {
    analyticsService.setDailyGoals(goals);
    return { success: true };
  });

  ipcMain.handle('analytics-get-daily-goals', async () => {
    return analyticsService.getDailyGoals();
  });

  ipcMain.handle('analytics-populate-test-data', async () => {
    try {
      const { generateTestData } = require('./examples/populate-test-data');
      const { sessions, taskHistory } = generateTestData();
      
      // Load test data into services
      for (const session of sessions) {
        timerService.sessions.push(session);
      }
      await timerService.saveSessions();
      
      for (const task of taskHistory) {
        await analyticsService.recordCompletedTask(task);
      }
      
      return { success: true, message: 'Test data populated successfully' };
    } catch (error) {
      console.error('Failed to populate test data:', error);
      return { success: false, error: error.message };
    }
=======
  // Gamification management
  ipcMain.handle('gamification-calculate-xp', async (event, taskData) => {
    return gamificationService.calculateTaskXP(taskData);
  });

  ipcMain.handle('gamification-calculate-level', async (event, totalXP) => {
    return gamificationService.calculateLevel(totalXP);
  });

  ipcMain.handle('gamification-get-level-progress', async (event, totalXP, currentLevel) => {
    return gamificationService.getLevelProgress(totalXP, currentLevel);
  });

  ipcMain.handle('gamification-check-achievements', async (event, stats, unlockedAchievements) => {
    return gamificationService.checkAchievements(stats, unlockedAchievements);
  });

  ipcMain.handle('gamification-update-streak', async (event, lastCompletionDate) => {
    return gamificationService.updateStreak(lastCompletionDate);
  });

  ipcMain.handle('gamification-get-daily-goal-progress', async (event, todayStats) => {
    return gamificationService.getDailyGoalProgress(todayStats);
  });

  ipcMain.handle('gamification-get-weekly-goal-progress', async (event, weekStats) => {
    return gamificationService.getWeeklyGoalProgress(weekStats);
  });

  ipcMain.handle('gamification-get-all-achievements', async () => {
    return gamificationService.getAllAchievements();
  });

  ipcMain.handle('gamification-get-settings', async () => {
    return settingsManager.getGamificationSettings();
  });

  ipcMain.handle('gamification-update-settings', async (event, settings) => {
    await settingsManager.updateGamificationSettings(settings);
    return { success: true };
  });

  ipcMain.handle('gamification-set-enabled', async (event, enabled) => {
    await settingsManager.setGamificationEnabled(enabled);
    return { success: true };
  });

  ipcMain.handle('gamification-set-confetti-enabled', async (event, enabled) => {
    await settingsManager.setConfettiEnabled(enabled);
    return { success: true };
  });

  ipcMain.handle('gamification-set-animation-enabled', async (event, enabled) => {
    await settingsManager.setAnimationEnabled(enabled);
    return { success: true };
  });

  ipcMain.handle('gamification-set-sound-enabled', async (event, enabled) => {
    await settingsManager.setSoundEnabled(enabled);
    return { success: true };
>>>>>>> ebdce0a2
  });
}

/**
 * Cleanup on app quit
 */
function cleanup() {
  if (taskScheduler) {
    taskScheduler.shutdown();
  }
  
  if (endOfDayService) {
    endOfDayService.shutdown();
  }

  if (pomodoroService) {
    pomodoroService.shutdown();
  }

  if (timerService) {
    timerService.shutdown();
  }
  
  console.log('Services cleaned up');
}

// App lifecycle events
app.whenReady().then(async () => {
  await initializeServices();
  setupIpcHandlers();
  createWindow();

  app.on('activate', () => {
    if (BrowserWindow.getAllWindows().length === 0) {
      createWindow();
    }
  });
});

app.on('window-all-closed', () => {
  cleanup();
  if (process.platform !== 'darwin') {
    app.quit();
  }
});

app.on('before-quit', () => {
  cleanup();
});

// Handle uncaught exceptions
process.on('uncaughtException', (error) => {
  console.error('Uncaught exception:', error);
});

process.on('unhandledRejection', (reason, promise) => {
  console.error('Unhandled rejection at:', promise, 'reason:', reason);
});<|MERGE_RESOLUTION|>--- conflicted
+++ resolved
@@ -9,11 +9,8 @@
 const InboxManager = require('./services/InboxManager');
 const PomodoroService = require('./services/PomodoroService');
 const TimerService = require('./services/TimerService');
-<<<<<<< HEAD
 const AnalyticsService = require('./services/AnalyticsService');
-=======
 const GamificationService = require('./services/GamificationService');
->>>>>>> ebdce0a2
 
 // Service instances
 let mainWindow;
@@ -24,11 +21,8 @@
 let inboxManager;
 let pomodoroService;
 let timerService;
-<<<<<<< HEAD
 let analyticsService;
-=======
 let gamificationService;
->>>>>>> ebdce0a2
 
 /**
  * Create the main application window
@@ -97,15 +91,12 @@
     const timerSettings = settingsManager.getTimerSettings();
     await timerService.initialize(timerSettings);
 
-<<<<<<< HEAD
     // Initialize Analytics service
     analyticsService = new AnalyticsService(timerService, taskScheduler, endOfDayService);
     await analyticsService.initialize();
-=======
     // Initialize Gamification service
     gamificationService = new GamificationService();
     await gamificationService.initialize();
->>>>>>> ebdce0a2
 
     // Set up event listeners
     setupEventListeners();
@@ -574,7 +565,6 @@
     return timerService.getSettings();
   });
 
-<<<<<<< HEAD
   // Analytics management
   ipcMain.handle('analytics-get-daily-dashboard', async (event, date) => {
     return analyticsService.getDailyDashboard(date);
@@ -613,7 +603,6 @@
       console.error('Failed to populate test data:', error);
       return { success: false, error: error.message };
     }
-=======
   // Gamification management
   ipcMain.handle('gamification-calculate-xp', async (event, taskData) => {
     return gamificationService.calculateTaskXP(taskData);
@@ -674,7 +663,6 @@
   ipcMain.handle('gamification-set-sound-enabled', async (event, enabled) => {
     await settingsManager.setSoundEnabled(enabled);
     return { success: true };
->>>>>>> ebdce0a2
   });
 }
 
